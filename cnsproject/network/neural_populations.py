--- conflicted
+++ resolved
@@ -628,7 +628,6 @@
         """
         Compute new potential of neuron by given input tensor x and refrac_count
         """
-<<<<<<< HEAD
         if self.decay:
             if self.reset_pot is None or self.reset_pot == 0:
                 self.v = self.v + (x - v) / self.tau_m * self.dt
@@ -649,16 +648,6 @@
 
         # interlaced
         # self.v += x 
-=======
-        # Compute new potential with decay voltages.
-        self.v = self.decay * (self.v - self.rest_pot) + self.rest_pot
-
-        # Integrate inputs.
-        x.masked_fill_(self.refrac_count > 0, 0.0)
-
-        # interlaced
-        self.v += x 
->>>>>>> 71dae3b6
 
 
     def compute_spike(self) -> None:
@@ -666,11 +655,7 @@
         Compute spike condition and make changes directly on spike tensor
         """
         # Check for spiking neuron
-<<<<<<< HEAD
         self.s = self.v >= self.pot_threshold
-=======
-        self.s = self.v >= self.thresh
->>>>>>> 71dae3b6
 
 
     @abstractmethod
